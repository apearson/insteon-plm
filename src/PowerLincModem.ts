/* Libraries */
import { EventEmitter2 } from 'eventemitter2';
import SerialPort from 'serialport';
import { queue, AsyncQueue, AsyncResultCallback } from 'async';
import { InsteonParser, Packet } from 'insteon-packet-parser';
import { toHex, wait, toAddressString } from './utils';
import deviceDB from './deviceDB.json';

/* Generic Insteon Device */
import InsteonDevice, { DeviceOptions } from './devices/InsteonDevice';

/* Dimable Devices. Device cat 0x01 */
import DimmableLightingDevice from './devices/DimmableLightingDevice/DimmableLightingDevice';
import KeypadDimmer  from './devices/DimmableLightingDevice/KeypadDimmer';

/* Switched On/Off Devices. Device cat 0x02 */
import SwitchedLightingDevice from './devices/SwitchedLightingDevice/SwitchedLightingDevice';
import OutletLinc from './devices/SwitchedLightingDevice/OutletLinc';

/* Sensors and Actuators. Device cat 0x07 */
import SensorActuatorDevice from './devices/SensorActuatorDevice/SensorActuatorDevice';
import IOLinc from './devices/SensorActuatorDevice/IOLinc';

/* Security / battery operated sensors. Device cat 0x10 */
import SecurityDevice from './devices/SecurityDevice/SecurityDevice';
import MotionSensor from './devices/SecurityDevice/MotionSensor';
import OpenCloseSensor from './devices/SecurityDevice/OpenCloseSensor';
import LeakSensor from './devices/SecurityDevice/LeakSensor';

/* Interfaces and Types */
import { PacketID, Byte, AllLinkRecordOperation, AllLinkRecordType, AnyPacket, MessageSubtype } from 'insteon-packet-parser';
import { Device } from './typings/database';

//#region Interfaces

export interface ModemOptions {
	debug: boolean;
}

export interface ModemInfo{
	id: Byte[];
	devcat: Byte;
	subcat: Byte;
	firmware: Byte;
}

export interface ModemConfig{
	autoLinking: boolean;
	monitorMode: boolean;
	autoLED: boolean;
	deadman: boolean;
}
<<<<<<< HEAD
export interface DeviceOptions {
	debug: boolean;
	syncInfo?: boolean;
	syncLinks?: boolean;
}
=======

>>>>>>> 4eb38e27
interface QueueTaskData {
	command: Buffer;
	retries?: number;
}

//#endregion

//#region PLM Class
export default class PowerLincModem extends EventEmitter2 {
	/* Factory method for creating a device instance of the correct type
	   e.g. user inputs aa.bb.cc, modem queries the device and finds out it's a dimmer
	   thus returns an instance of a DimmableLightingDevice
	*/

	public async deviceFactory(deviceID: Byte[], options?: DeviceOptions){
		let info = await this.queryDeviceInfo(deviceID);

		switch(Number(info.cat)){
			case 0x01: 
				switch(Number(info.subcat)){
					case 0x1C: return new KeypadDimmer(deviceID, this, options);
						break;
					default: return new DimmableLightingDevice(deviceID, this, options);
				}
				break;
				
			case 0x02: return new SwitchedLightingDevice(deviceID, this, options);
				break;
			
			case 0x07:
				switch(Number(info.subcat)){
					case 0x00: return new IOLinc(deviceID, this, options);
						break;
					default: return new SensorActuatorDevice(deviceID, this, options);
				}
				break;
			
			case 0x10:
				switch(Number(info.subcat)){
					case 0x01:
					case 0x03:
					case 0x04:
					case 0x05: return new MotionSensor(deviceID, this, options);
						break;
					case 0x02:
					case 0x06:
					case 0x07:
					case 0x09: 
					case 0x11: 
					case 0x14: 
					case 0x015: return new OpenCloseSensor(deviceID, this, options);
						break;
					case 0x08: return new LeakSensor(deviceID, this, options);
						break;
					default: return new SecurityDevice(deviceID, this, options);
				}
				break;
			
			default: return new InsteonDevice(deviceID, this, options);
		}
	}

	//#region Private Variables

	/* Internal Variables */
	private requestQueue: AsyncQueue<QueueTaskData>;

	/* Linking */
	private _links: Packet.AllLinkRecordResponse[][] = [];

	/* Internal Data holder */
	private _info: ModemInfo = {
		id: [0x00,0x00,0x00],
		devcat: 0x00,
		subcat: 0x00,
		firmware: 0x00
	};
	private _config: ModemConfig = {
		autoLinking: false,
		autoLED: false,
		deadman: false,
		monitorMode: false
	};

	/* Serial Port Options */
	private port: SerialPort;
	private parser: InsteonParser;

	/* Debug */
	private options: ModemOptions = { debug: false };

	//#endregion

	//#region Public Variables

	public connected = false;

	//#endregion

	//#region Constuctor

	constructor(portPath: string, options?: ModemOptions){
		/* Constructing super class */
		super({ wildcard: true, delimiter: '::' });

		/* Saving options */
		if(options)
			this.options = options;

		/* Opening serial port */
		this.port = new SerialPort(portPath, {
			lock: false,
			baudRate: 19200,
			dataBits: 8,
			stopBits: 1,
			parity: 'none'
		});

		/* Creating new parser */
		this.parser = new InsteonParser({ debug: false, objectMode: true });

		/* Porting serial port to parser */
		this.port.pipe(this.parser);

		/* Waiting for serial port to open */
		this.port.on('open', this.handlePortOpen);
		this.port.on('error', this.handlePortError);
		this.port.on('close', this.handlePortClose);

		/* On Packet */
		this.parser.on('data', this.handlePacket);

		/* Setting up request queue */
		this.requestQueue = queue(this.processQueue, 1);
	}

	//#endregion

	//#region Modem Metadata

	get info(){ return this._info; }

	get config(){ return this._config; }

	get links(){ return this._links; }

	//#endregion

	//#region Utility Methods

	public async deleteLink(deviceID: string | Byte[], groupID: Byte, type: AllLinkRecordType){
		/* Parsing out device ID */
		if(typeof deviceID === 'string' ){
			deviceID = deviceID.split('.').map((byte)=> parseInt(byte, 16) as Byte);
		}

		/* Deleting link from modem */
		const status = await this.manageAllLinkRecord(deviceID, groupID, AllLinkRecordOperation.DeleteFirstFound, type, [0x00, 0x00, 0x00]);

		/* Resyncing links if successful */
		status? await this.syncLinks() : null;

		/* Returning if delete was success or not */
		return status;
	}

	public async addLink(deviceID: string | Byte[], groupID: Byte, type: AllLinkRecordType){
		/* Parsing out device ID */
		if(typeof deviceID === 'string' ){
			deviceID = deviceID.split('.').map((byte)=> parseInt(byte, 16) as Byte);
		}

		// Putting the modem into linking mode
		this.startLinking(type, groupID);

		// Put the device into linking mode
		// InsteonDevice.startRemoteLinking(this, deviceID);
	}

	//#endregion

	//#region Modem Info

	public async getInfo(){
		/* Allocating command buffer */
		const command = PacketID.GetIMInfo;
		const commandBuffer = Buffer.alloc(2);

		/* Creating command */
		commandBuffer.writeUInt8(0x02, 0);
		commandBuffer.writeUInt8(command, 1);

		/* Sending command */
		const p = await this.queueCommand(commandBuffer) as Packet.GetIMInfo;

		return p;
	}

	public async getConfig(){
		/* Allocating command buffer */
		const command = PacketID.GetIMConfiguration;
		const commandBuffer = Buffer.alloc(2);

		/* Creating command */
		commandBuffer.writeUInt8(0x02, 0);
		commandBuffer.writeUInt8(command, 1);

		/* Sending command */
		const p = await this.queueCommand(commandBuffer) as Packet.GetIMConfiguration;

		return p;
	}

	public async getAllLinks(): Promise<Packet.AllLinkRecordResponse[][]>{
		/* Creating an array of 255 groups filled with empty arrays */
		let groups = [...Array(255).keys()].map(i => Array(0));
		let index = 0;

		/* Getting first record */
		let record = await this.getFirstAllLinkRecord();

		/* Checking if first record exists */
		if(record !== null){
			/* Adding extra data */
			record.index = index;
			index++;

			/* Adding record to group */
			groups[record.allLinkGroup].push(record);
		}

		/* While there are more records get them */
		while(record !== null){
			record = await this.getNextAllLinkRecord();

			/* Checking if retrieved record exists */
			if(record !== null){
				/* Adding extra data */
				record.index = index;
				index++;

				/* Adding record to group */
				groups[record.allLinkGroup].push(record);
			}
		}

		return groups;
	}

	//#endregion

	//#region Modem Sync

	public async syncInfo(){
		const info = await this.getInfo();

		this._info = {
			id: info.ID,
			devcat: info.devcat,
			subcat: info.subcat,
			firmware: info.firmware
		};

		return this.info;
	}

	public async syncConfig(){
		const config = await this.getConfig();

		this._config = {
			autoLED: config.Flags.autoLED,
			autoLinking: config.Flags.autoLinking,
			deadman: config.Flags.deadman,
			monitorMode: config.Flags.monitorMode
		};

		return this.config;
	}

	// TODO: Abtract away from packets
	public async syncLinks(){
		this._links = await this.getAllLinks();

		return this.links;
	}

	//#endregion

	//#region Modem Control

	public async setConfig(autoLinking: boolean, monitorMode: boolean, autoLED: boolean, deadman: boolean){
		/* Configuration byte */
		let flagByte = 0x00;

		if(!autoLinking) flagByte |= 0x80;  //1000 0000
		if(monitorMode)  flagByte |= 0x40;  //0100 0000
		if(!autoLED)     flagByte |= 0x20;  //0010 0000
		if(!deadman)     flagByte |= 0x10;  //0001 0000

		/* Allocating command buffer */
		const command = PacketID.SetIMConfiguration
		const commandBuffer = Buffer.alloc(3);

		/* Creating command */
		commandBuffer.writeUInt8(0x02,     0); //PLM Command
		commandBuffer.writeUInt8(command,  1); //Set IM Configuration
		commandBuffer.writeUInt8(flagByte, 2); //IM Configuration Flags

		/* Sending command */
		const ackPacket = await this.queueCommand(commandBuffer) as Packet.SetIMConfiguration;

		/* Returning ack */
		return ackPacket.ack;
	}

	public async setCategory(cat: Byte, subcat: Byte, firmware: Byte = 0xff){
		/* Allocating command buffer */
		const command = PacketID.SetHostDeviceCategory;
		const commandBuffer = Buffer.alloc(5);

		/* Creating command */
		commandBuffer.writeUInt8(0x02,     0); //PLM Command
		commandBuffer.writeUInt8(command,  1); //Set Cat and Subcat
		commandBuffer.writeUInt8(cat,      2); //Cat
		commandBuffer.writeUInt8(subcat,   3); //Subcat
		commandBuffer.writeUInt8(firmware, 4); //Legacy Firmware version

		/* Sending command */
		const ackPacket = await this.queueCommand(commandBuffer) as Packet.SetHostDeviceCategory;

		/* Returning ack */
		return ackPacket.ack;
	}

	public async setLed(state: boolean){
		/* Allocating command buffer */
		const command = state ? PacketID.LEDOn : PacketID.LEDOff;
		const commandBuffer = Buffer.alloc(2);

		/* Creating command */
		commandBuffer.writeUInt8(0x02, 0);
		commandBuffer.writeUInt8(command, 1);

		/* Sending command */
		const ackPacket = await this.queueCommand(commandBuffer) as Packet.LEDOn | Packet.LEDOff;

		/* Returning ack */
		return ackPacket.ack;
	}

	public async sleep(){
		/* Allocating command buffer */
		const command = PacketID.RFSleep;
		const commandBuffer = Buffer.alloc(4);

		/* Creating command */
		commandBuffer.writeUInt8(0x02, 0);    //PLM Command
		commandBuffer.writeUInt8(command, 1); //RF Sleep Byte
		commandBuffer.writeUInt8(0x00, 2);    //Command 1 of Ack (Reason for sleep)
		commandBuffer.writeUInt8(0x00, 3);    //Command 2 of Ack (Reason for sleep)

		/* Sending command */
		const ackPacket = await this.queueCommand(commandBuffer) as Packet.RFSleep;

		/* Returning ack */
		return ackPacket.ack;
	}

	public async wake(){
		/* Allocating command buffer */
		const commandBuffer = Buffer.alloc(1);

		/* Creating command */
		commandBuffer.writeUInt8(0x02, 0); //PLM Command

		/* Sending command */
		this.queueCommand(commandBuffer);

		/* Waiting 40 milliseconds for modem to wake up */
		await wait(40);

		/* Responding after wake up */
		return true;
	}

	/**
	 *
	 * Resets the Insteon PowerLinc Modem.
	 *
	 * WARNING: This erases all links and data!
	 */
	public async reset(){
		/* Allocating command buffer */
		const command = PacketID.ResetIM;
		const commandBuffer = Buffer.alloc(2);

		/* Creating command */
		commandBuffer.writeUInt8(0x02, 0);    //PLM Command
		commandBuffer.writeUInt8(command, 1); //Reset Byte

		/* Sending command */
		const ackPacket = await this.queueCommand(commandBuffer) as Packet.RFSleep;

		/* Returning ack */
		return ackPacket.ack;
	}

	public close(){
		return this.port.isOpen ? this.port.close()
		                        : true;
	}

	//#endregion

	//#region All Link Commands

	public async manageAllLinkRecord(deviceID: string | Byte[], group: Byte, operation: AllLinkRecordOperation, type: AllLinkRecordType, linkData: Byte[]){
		/* Parsing out device ID */
		if(typeof deviceID === 'string' ){
			deviceID = deviceID.split('.').map((byte)=> parseInt(byte, 16) as Byte);
		}

		/* Calulating flags needed */
		const flags = 0x40 & (type << 6); //1000 0000 & 0100 0000

		/* Allocating command buffer */
		const command = PacketID.ManageAllLinkRecord;
		const commandBuffer = Buffer.alloc(11);

		/* Creating command */
		commandBuffer.writeUInt8(0x02, 0);         //PLM Command
		commandBuffer.writeUInt8(command, 1);      //Modify All link record
		commandBuffer.writeUInt8(operation, 2);    //Modify First Controller Found or Add
		commandBuffer.writeUInt8(flags, 3);        //Flags
		commandBuffer.writeUInt8(group, 4);        //Group
		commandBuffer.writeUInt8(deviceID[0], 5);  //ID
		commandBuffer.writeUInt8(deviceID[1], 6);  //ID
		commandBuffer.writeUInt8(deviceID[2], 7);  //ID
		commandBuffer.writeUInt8(linkData[0], 8);  //Link Data 1
		commandBuffer.writeUInt8(linkData[1], 9);  //Link Data 2
		commandBuffer.writeUInt8(linkData[2], 10); //Link Data 3

		/* Sending command */
		const packet = await this.queueCommand(commandBuffer) as Packet.ManageAllLinkRecord;

		/* Returning ack of command */
		return packet.ack;
	}

	public async startLinking(type: AllLinkRecordType, group: Byte){
		/* Allocating command buffer */
		const command = PacketID.StartAllLinking;
		const commandBuffer = Buffer.alloc(4);

		/* Creating command */
		commandBuffer.writeUInt8(0x02, 0);    //PLM Command
		commandBuffer.writeUInt8(command, 1); //Start Linking Byte
		commandBuffer.writeUInt8(type, 2);    //Link Code
		commandBuffer.writeUInt8(group, 3);   //Group

		/* Sending command */
		const packet = await this.queueCommand(commandBuffer) as Packet.StartAllLinking;

		/* Returning ack of command */
		return packet.ack;
	}

	public async cancelLinking(){
		/* Allocating command buffer */
		const command = PacketID.CancelAllLinking;
		const commandBuffer = Buffer.alloc(2);

		/* Creating command */
		commandBuffer.writeUInt8(0x02, 0);    //PLM Command
		commandBuffer.writeUInt8(command, 1); //Start Linking Byte

		/* Sending command */
		const packet = await this.queueCommand(commandBuffer) as Packet.CancelAllLinking;

		/* Returning ack of command */
		return packet.ack;
	}

	public getFirstAllLinkRecord = () => new Promise<Packet.AllLinkRecordResponse | null>((resolve, reject) => {
		/* Allocating command buffer */
		const command = PacketID.GetFirstAllLinkRecord;
		const commandBuffer = Buffer.alloc(2);

		/* Creating command */
		commandBuffer.writeUInt8(0x02, 0);
		commandBuffer.writeUInt8(command, 1);

		const onData = (data: Packet.AllLinkRecordResponse) => resolve(data);
		const onAck = (data: Packet.GetFirstAllLinkRecord) => {
			// If database is empty then remove listener and return a false
			if(!data.ack){
				this.removeListener(['p', PacketID.AllLinkRecordResponse.toString(16)], onData);
				
				resolve(null);
			}
		};

		/* Listening for reponse packet */
		this.once(['p', command.toString(16)], onAck);
		this.once(['p', PacketID.AllLinkRecordResponse.toString(16)], onData);

		/* Sending command */
		this.queueCommand(commandBuffer);
	});

	public getNextAllLinkRecord = () => new Promise<Packet.AllLinkRecordResponse | null>((resolve, reject) => {
		/* Allocating command buffer */
		const command = PacketID.GetNextAllLinkRecord;
		const commandBuffer = Buffer.alloc(2);

		/* Creating command */
		commandBuffer.writeUInt8(0x02, 0);
		commandBuffer.writeUInt8(command, 1);

		const onData = (data: Packet.AllLinkRecordResponse) => resolve(data);
		const onAck = (data: Packet.GetNextAllLinkRecord) => {
			// If database is empty then remove listener and return a false
			if(!data.ack){
				this.removeListener(['p', PacketID.AllLinkRecordResponse.toString(16)], onData);
				
				resolve(null);
			}
		};

		/* Listening for reponse packet */
		this.once(['p', command.toString(16)], onAck);
		this.once(['p', PacketID.AllLinkRecordResponse.toString(16)], onData);

		/* Sending command */
		this.queueCommand(commandBuffer);
	});


	//#endregion

	//#region Send Commands

	public async sendAllLinkCommand(group: Byte, cmd1: Byte, cmd2: Byte){
		/* Allocating command buffer */
		const command = PacketID.SendAllLinkCommand;
		const commandBuffer = Buffer.alloc(5);

		/* Creating command */
		commandBuffer.writeUInt8(0x02,  0);    //PLM Command
		commandBuffer.writeUInt8(command, 1);  //Standard Length Message
		commandBuffer.writeUInt8(group, 2);    //Device High Address Byte
		commandBuffer.writeUInt8(cmd1,  3);    //Device Middle Address Byte
		commandBuffer.writeUInt8(cmd2,  4);    //Device Low Address Byte

		/* Sending command */
		const packet = await this.queueCommand(commandBuffer) as Packet.SendAllLinkCommand;

		/* Returning ack of command */
		return packet.ack;
	}

	public async sendStandardCommand(deviceID: string | Byte[], cmd1: Byte = 0x00, cmd2: Byte = 0x00, flags: Byte = 0x0F){
		/* Parsing out device ID */
		if(typeof deviceID === 'string' ){
			deviceID = deviceID.split('.').map((byte)=> parseInt(byte, 16) as Byte);
		}

		/* Allocating command buffer */
		const command = PacketID.SendInsteonMessage;
		const commandBuffer = Buffer.alloc(8);

		/* Creating command */
		commandBuffer.writeUInt8(0x02, 0);  //PLM Command
		commandBuffer.writeUInt8(command, 1);  //Standard Length Message
		commandBuffer.writeUInt8(deviceID[0], 2); //Device High Address Byte
		commandBuffer.writeUInt8(deviceID[1], 3); //Device Middle Address Byte
		commandBuffer.writeUInt8(deviceID[2], 4); //Device Low Address Byte
		commandBuffer.writeUInt8(flags, 5); //Message Flag Byte
		commandBuffer.writeUInt8(cmd1, 6);  //Command Byte 1
		commandBuffer.writeUInt8(cmd2, 7);  //Command Byte 2

		/* Sending command */
		const packet = await this.queueCommand(commandBuffer) as Packet.SendInsteonMessage;

		/* Returning ack of command */
		return packet.ack;
	}

	public async sendExtendedCommand(deviceID: string | Byte[], cmd1: Byte = 0x00, cmd2: Byte = 0x00, extendedData: Byte[], flags: Byte = 0x1F){
		/* Parsing out device ID */
		if(typeof deviceID === 'string' ){
			deviceID = deviceID.split('.').map((byte)=> parseInt(byte, 16) as Byte);
		}

		/* Allocating command buffer */
		const command = PacketID.SendInsteonMessage;
		const commandBuffer = Buffer.alloc(22);

		/* Creating command */
		commandBuffer.writeUInt8(0x02, 0);  //PLM Command
		commandBuffer.writeUInt8(command, 1);  //Standard Length Message
		commandBuffer.writeUInt8(deviceID[0], 2); //Device High Address Byte
		commandBuffer.writeUInt8(deviceID[1], 3); //Device Middle Address Byte
		commandBuffer.writeUInt8(deviceID[2], 4); //Device Low Address Byte
		commandBuffer.writeUInt8(flags, 5); //Message Flag Byte
		commandBuffer.writeUInt8(cmd1, 6);  //Command Byte 1
		commandBuffer.writeUInt8(cmd2, 7);  //Command Byte 2
		commandBuffer.writeUInt8(extendedData[0]  || 0x00, 8);  //User Data 1
		commandBuffer.writeUInt8(extendedData[1]  || 0x00, 9);  //User Data 2
		commandBuffer.writeUInt8(extendedData[2]  || 0x00, 10);  //User Data 3
		commandBuffer.writeUInt8(extendedData[3]  || 0x00, 11);  //User Data 4
		commandBuffer.writeUInt8(extendedData[4]  || 0x00, 12);  //User Data 5
		commandBuffer.writeUInt8(extendedData[5]  || 0x00, 13);  //User Data 6
		commandBuffer.writeUInt8(extendedData[6]  || 0x00, 14);  //User Data 7
		commandBuffer.writeUInt8(extendedData[7]  || 0x00, 15);  //User Data 8
		commandBuffer.writeUInt8(extendedData[8]  || 0x00, 16);  //User Data 9
		commandBuffer.writeUInt8(extendedData[9]  || 0x00, 17);  //User Data 10
		commandBuffer.writeUInt8(extendedData[10] || 0x00, 18);  //User Data 11
		commandBuffer.writeUInt8(extendedData[11] || 0x00, 19);  //User Data 12
		commandBuffer.writeUInt8(extendedData[12] || 0x00, 20);  //User Data 13
		commandBuffer.writeUInt8(extendedData[13] || 0x00, 21);  //User Data 14

		/* Sending command */
		const packet = await this.queueCommand(commandBuffer) as Packet.SendInsteonMessage;

		/* Returning ack of command */
		return packet.ack;
	}

	//#endregion

	//#region Queue Functions

	private processQueue = async (task: QueueTaskData, callback: AsyncResultCallback<AnyPacket>) => {

		// Once we hear an echo (same command back) the modem is ready for another command
		this.once(['p', task.command[1].toString(16)], (d: Packet.Packet) => {
			if(d.ack){
				const packet = d as Packet.SendInsteonMessage;
					
				if(packet.ack){
					callback(null, packet);
				}
				else{
					if(task.retries && task.retries > 2){
						callback(Error('Could not complete task'));
					}
					else{
						task.retries = (task.retries || 0) + 1;

						this.requestQueue.push(task, callback);
					}
				}
			}
			else{
				callback(null, d)
			}
		});

		// Attempting to write command to modem
		try{
			const isSuccessful = this.port.write(task.command);
			
			if(!isSuccessful)
				callback(Error('Could not write to modem'));
		}
		catch(error){
			callback(error);
		}
	}

	private queueCommand = (command: Buffer) => new Promise<AnyPacket>((resolve, reject) => {

		this.requestQueue.push({ command }, (error, data?: Packet.Packet) => {
			error ? reject(error) : resolve(data);
		});
	});

	//#endregion

	//#region Port Handlers

	private handlePortOpen = async () => {
		/* Updating connected */
		this.connected = true;

		/* Emitting connected and syncing */
		this.emit('connected');
		this.emit(['e', 'connected']);

		/* Inital Sync of info */
		await this.syncInfo();
		await this.syncConfig();
		await this.syncLinks();

		/* Emitting ready */
		this.emit('ready');
		this.emit(['e', 'ready']);
	}

	private handlePortError = (error: Error)=>{
		/* Updating connected */
		this.connected = this.port.isOpen;

		/* Emitting error */
		this.emit('error', error);
		this.emit(['e', 'error'], error);
	}

	private handlePortClose = ()=>{
		/* Updating connected */
		this.connected = false;

		/* Emitting disconnect */
		this.emit('disconnected');
		this.emit(['e', 'disconnected']);
	}

	//#endregion

	//#region Packet Handlers

	private handlePacket = (packet: Packet.Packet) => {

		/* Emitting packet for others to use */
		this.emit('packet', packet);

		if(this.options.debug){
			if(packet.type === PacketID.SendInsteonMessage){
				const p = packet as Packet.SendInsteonMessage;
				console.log(`[→][${toAddressString(p.to)}][${(p.flags & 0x10) == 16 ? 'E' : 'S'}][${p.Type}]: ${toHex(p.cmd1)} ${toHex(p.cmd2)} ${p.extendedData? p.extendedData.map(toHex) : ''}`);	
			}
			else if(packet.type === PacketID.ExtendedMessageReceived || packet.type === PacketID.StandardMessageReceived){
				const p = packet as Packet.StandardMessageRecieved | Packet.ExtendedMessageRecieved;
				console.log(`[←][${toAddressString(p.from)}][${p.Flags.extended ? 'E' : 'S'}][${p.Flags.Subtype}]: ${toHex(p.cmd1)} ${toHex(p.cmd2)} ${p.Flags.extended ? p.extendedData.map(toHex) : ''}`);	
			}
			else{
				console.log(`[⇆][${packet.Type}]: ${packet.cmd1? toHex(packet.cmd1) : ''} ${packet.cmd2? toHex(packet.cmd2) : ''}`);
			}
		}

		/* Checking if packet is from a device */
		if(packet.type === PacketID.StandardMessageReceived || packet.type === PacketID.ExtendedMessageReceived){
			let p = packet as Packet.StandardMessageRecieved;

			const deviceID = toAddressString(p.from);

			this.emit(['p', p.type.toString(16), p.Flags.subtype.toString(16) , deviceID], p);
		}
		else {
			this.emit(['p', packet.type.toString(16)], packet);
		}
	}

	//#endregion

	//#region Static Methods

	public static async getPlmDevices(){
		const devices = await SerialPort.list();

		return devices.filter(d => d.vendorId === '0403' && d.productId === '6001');
	}

	public static getDeviceInfo = (cat: Byte, subcat: Byte): Device | undefined =>
		deviceDB.devices.find(d => Number(d.cat) === cat && Number(d.subcat) === subcat);

	//#endregion

	//#region Device Methods

	/* Send an insteon command from the modem to a device to find out what it is */
	public queryDeviceInfo = (deviceID: Byte[]) => new Promise<Device>((resolve, reject) => {

		// Catching broadcast message
		this.once(
			['p', PacketID.StandardMessageReceived.toString(16), MessageSubtype.BroadcastMessage.toString(16), toAddressString(deviceID)],
			(data: Packet.StandardMessageRecieved) => 
				resolve(PowerLincModem.getDeviceInfo(data.to[0],data.to[1]))
		);

		this.sendStandardCommand(deviceID, 0x0F, 0x10, 0x00);
	});

	/**
	 * Factory method for creating a device instance of the correct type
	 * e.g. user inputs aa.bb.cc, modem queries the device and finds out it's a dimmer
	 * thus returns an instance of a DimmableLightingDevice
	 **/
	public async getDeviceInstance(deviceID: Byte[], options?: DeviceOptions){
		let info = await this.queryDeviceInfo(deviceID);

		switch(Number(info.cat)){
			case 0x01: 
				switch(Number(info.subcat)){
					case 0x1C: return new KeypadDimmer(deviceID, this, options); break;
					default: return new DimmableLightingDevice(deviceID, this, options);
				}
				break;
				
			case 0x02: return new SwitchedLightingDevice(deviceID, this, options); break;
			
			default: return new InsteonDevice(deviceID, this, options);
		}
	}

	//#endregion

	//#region Management Methods

	public async manageDevice(){
		throw Error("Not Implemented");
	}

	public async unmanageDevice(){
		throw Error("Not Implemented");
	}

	public listManagedDevices(){

		return this.links[1].filter(v => v.Flags.recordType === AllLinkRecordType.Responder).reduce((arr: any[], v, i) => {

			let stringID = toAddressString(v.from);

			if(!arr.includes(stringID))
				arr.push(v.from);

			return arr;

		}, []);
	}

	//#endregion
};

//#endregion<|MERGE_RESOLUTION|>--- conflicted
+++ resolved
@@ -7,7 +7,7 @@
 import deviceDB from './deviceDB.json';
 
 /* Generic Insteon Device */
-import InsteonDevice, { DeviceOptions } from './devices/InsteonDevice';
+import InsteonDevice from './devices/InsteonDevice';
 
 /* Dimable Devices. Device cat 0x01 */
 import DimmableLightingDevice from './devices/DimmableLightingDevice/DimmableLightingDevice';
@@ -27,9 +27,10 @@
 import OpenCloseSensor from './devices/SecurityDevice/OpenCloseSensor';
 import LeakSensor from './devices/SecurityDevice/LeakSensor';
 
+
+
 /* Interfaces and Types */
 import { PacketID, Byte, AllLinkRecordOperation, AllLinkRecordType, AnyPacket, MessageSubtype } from 'insteon-packet-parser';
-import { Device } from './typings/database';
 
 //#region Interfaces
 
@@ -50,15 +51,11 @@
 	autoLED: boolean;
 	deadman: boolean;
 }
-<<<<<<< HEAD
 export interface DeviceOptions {
 	debug: boolean;
 	syncInfo?: boolean;
 	syncLinks?: boolean;
 }
-=======
-
->>>>>>> 4eb38e27
 interface QueueTaskData {
 	command: Buffer;
 	retries?: number;
@@ -620,7 +617,7 @@
 		return packet.ack;
 	}
 
-	public async sendStandardCommand(deviceID: string | Byte[], cmd1: Byte = 0x00, cmd2: Byte = 0x00, flags: Byte = 0x0F){
+	public async sendStandardCommand(deviceID: string | Byte[], flags: Byte = 0x0F, cmd1: Byte = 0x00, cmd2: Byte = 0x00){
 		/* Parsing out device ID */
 		if(typeof deviceID === 'string' ){
 			deviceID = deviceID.split('.').map((byte)=> parseInt(byte, 16) as Byte);
@@ -647,7 +644,7 @@
 		return packet.ack;
 	}
 
-	public async sendExtendedCommand(deviceID: string | Byte[], cmd1: Byte = 0x00, cmd2: Byte = 0x00, extendedData: Byte[], flags: Byte = 0x1F){
+	public async sendExtendedCommand(deviceID: string | Byte[], flags: Byte = 0x1F, cmd1: Byte = 0x00, cmd2: Byte = 0x00, extendedData: Byte[]){
 		/* Parsing out device ID */
 		if(typeof deviceID === 'string' ){
 			deviceID = deviceID.split('.').map((byte)=> parseInt(byte, 16) as Byte);
@@ -828,8 +825,6 @@
 
 	//#endregion
 
-	//#region Device Methods
-
 	/* Send an insteon command from the modem to a device to find out what it is */
 	public queryDeviceInfo = (deviceID: Byte[]) => new Promise<Device>((resolve, reject) => {
 
